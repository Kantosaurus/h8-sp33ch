# Core Data Science Libraries
numpy>=1.21.0
pandas>=1.3.0
matplotlib>=3.4.0
seaborn>=0.11.0

# Machine Learning Libraries
scikit-learn>=1.0.0

# Advanced ML Libraries (Gradient Boosting)
xgboost>=1.5.0
<<<<<<< HEAD
catboost>=1.0.0
lightgbm>=3.3.0
nltk>=3.6.0
vaderSentiment>=3.3.2
textblob>=0.15.3 
=======
lightgbm>=3.3.0
catboost>=1.0.0

# Imbalanced Learning
imbalanced-learn>=0.8.0

# Jupyter Notebook Support
jupyter>=1.0.0
ipykernel>=6.0.0
ipywidgets>=7.6.0

# Additional Utilities
tqdm>=4.62.0
warnings
collections 
>>>>>>> b76a6b28
<|MERGE_RESOLUTION|>--- conflicted
+++ resolved
@@ -9,13 +9,11 @@
 
 # Advanced ML Libraries (Gradient Boosting)
 xgboost>=1.5.0
-<<<<<<< HEAD
 catboost>=1.0.0
 lightgbm>=3.3.0
 nltk>=3.6.0
 vaderSentiment>=3.3.2
 textblob>=0.15.3 
-=======
 lightgbm>=3.3.0
 catboost>=1.0.0
 
@@ -30,5 +28,4 @@
 # Additional Utilities
 tqdm>=4.62.0
 warnings
-collections 
->>>>>>> b76a6b28
+collections 